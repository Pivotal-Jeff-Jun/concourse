module TopBarTests exposing (all)

<<<<<<< HEAD
=======
import Application.Application as Application
import Application.Msgs as Msgs
import Build.Msgs
import Callback exposing (Callback(..))
import Char
>>>>>>> b632775b
import Concourse
import Dashboard.Msgs
import Dict
import Expect exposing (..)
import Html.Attributes as Attr
<<<<<<< HEAD
import Message.Callback as Callback exposing (Callback(..))
import Message.Effects as Effects
import Message.Message as Msgs
import Message.Subscription exposing (Delivery(..))
import Routes
=======
import Http
import Job.Msgs
import Keycodes
import Pipeline.Msgs
import Resource.Msgs
import Routes
import SubPage.Msgs
import Subscription exposing (Delivery(..))
>>>>>>> b632775b
import Test exposing (..)
import Test.Html.Event as Event
import Test.Html.Query as Query
import Test.Html.Selector as Selector
    exposing
        ( attribute
        , class
        , containing
        , id
        , style
        , tag
        , text
        )
<<<<<<< HEAD
import TopBar.Model as Model
=======
import TopBar.Msgs
>>>>>>> b632775b
import TopBar.TopBar as TopBar


rspecStyleDescribe : String -> subject -> List (subject -> Test) -> Test
rspecStyleDescribe description beforeEach subTests =
    Test.describe description
        (subTests |> List.map ((|>) beforeEach))


context : String -> (setup -> subject) -> List (subject -> Test) -> (setup -> Test)
context description beforeEach subTests setup =
    Test.describe description
        (subTests |> List.map ((|>) (beforeEach setup)))


it : String -> (subject -> Expectation) -> subject -> Test
it desc expectationFunc subject =
    Test.test desc <|
        \_ -> expectationFunc subject


<<<<<<< HEAD
update : Msgs.Message -> Model.Model {} -> ( Model.Model {}, List Effects.Effect )
update msg =
    flip (,) [] >> TopBar.update msg
=======
fit : String -> (subject -> Expectation) -> subject -> Test
fit desc expectationFunc subject =
    Test.only <|
        Test.test desc <|
            \_ -> expectationFunc subject
>>>>>>> b632775b


lineHeight : String
lineHeight =
    "54px"


borderGrey : String
borderGrey =
    "#3d3c3c"


backgroundGrey : String
backgroundGrey =
    "#1e1d1d"


pausedBlue : String
pausedBlue =
    "#3498db"


almostWhite : String
almostWhite =
    "rgba(255, 255, 255, 0.5)"


topBarHeight : String
topBarHeight =
    "54px"


searchBarBorder : String
searchBarBorder =
    "1px solid " ++ searchBarGrey


searchBarGrey : String
searchBarGrey =
    "#504b4b"


dropdownBackgroundGrey : String
dropdownBackgroundGrey =
    "#2e2e2e"


searchBarHeight : String
searchBarHeight =
    "30px"


searchBarWidth : String
searchBarWidth =
    "220px"


searchBarPadding : String
searchBarPadding =
    "0 42px"


all : Test
all =
    describe "TopBar"
        [ rspecStyleDescribe "on init"
            (TopBar.init
                { route =
                    Routes.Pipeline
                        { id =
                            { teamName = "team"
                            , pipelineName = "pipeline"
                            }
                        , groups = []
                        }
                }
                |> Tuple.second
            )
            [ it "requests screen size" <|
                Expect.equal [ Effects.GetScreenSize ]
            ]
        , rspecStyleDescribe "when on pipeline page"
            (Application.init
                { turbulenceImgSrc = ""
                , notFoundImgSrc = ""
                , csrfToken = ""
                , authToken = ""
                , pipelineRunningKeyframes = ""
                }
                { href = ""
                , host = ""
                , hostname = ""
                , protocol = ""
                , origin = ""
                , port_ = ""
                , pathname = "/teams/team/pipelines/pipeline"
                , search = ""
                , hash = ""
                , username = ""
                , password = ""
                }
                |> Tuple.first
            )
            [ context "when login state unknown"
                (Application.view >> Query.fromHtml)
                [ it "shows concourse logo" <|
                    Query.children []
                        >> Query.index 0
                        >> Query.has
                            [ style
                                [ ( "background-image"
                                  , "url(/public/images/concourse-logo-white.svg)"
                                  )
                                , ( "background-position", "50% 50%" )
                                , ( "background-repeat", "no-repeat" )
                                , ( "background-size", "42px 42px" )
                                , ( "width", topBarHeight )
                                , ( "height", topBarHeight )
                                ]
                            ]
                , it "shows pipeline breadcrumb" <|
                    Query.has [ id "breadcrumb-pipeline" ]
                , context "pipeline breadcrumb"
                    (Query.find [ id "breadcrumb-pipeline" ])
                    [ it "renders icon first" <|
                        Query.children []
                            >> Query.first
                            >> Query.has pipelineBreadcrumbSelector
                    , it "renders pipeline name second" <|
                        Query.children []
                            >> Query.index 1
                            >> Query.has
                                [ text "pipeline" ]
                    , it "has pointer cursor" <|
                        Query.has [ style [ ( "cursor", "pointer" ) ] ]
                    , it "has link to the relevant pipeline page" <|
                        Event.simulate Event.click
                            >> Event.expect
                                (Msgs.SubMsg 1 <|
                                    SubPage.Msgs.PipelineMsg <|
                                        Pipeline.Msgs.FromTopBar <|
                                            TopBar.Msgs.GoToRoute <|
                                                Routes.Pipeline
                                                    { id =
                                                        { teamName = "team"
                                                        , pipelineName = "pipeline"
                                                        }
                                                    , groups = []
                                                    }
                                )
                    ]
                , it "has dark grey background" <|
                    Query.has [ style [ ( "background-color", backgroundGrey ) ] ]
                , it "lays out contents horizontally" <|
                    Query.has [ style [ ( "display", "flex" ) ] ]
                , it "maximizes spacing between the left and right navs" <|
                    Query.has [ style [ ( "justify-content", "space-between" ) ] ]
                , it "renders the login component last" <|
                    Query.children []
                        >> Query.index -1
                        >> Query.has [ id "login-component" ]
                ]
            , context "when logged out"
                (Application.handleCallback
                    Effects.Layout
                    (Callback.UserFetched <|
                        Err <|
                            Http.BadStatus
                                { url = ""
                                , status =
                                    { code = 401
                                    , message = "unauthorized"
                                    }
                                , headers = Dict.empty
                                , body = ""
                                }
                    )
                    >> Tuple.first
                    >> Application.view
                    >> Query.fromHtml
                )
                [ it "renders the login component last" <|
                    Query.children []
                        >> Query.index -1
                        >> Query.has [ id "login-component" ]
                , it "has a link to login" <|
                    Query.children []
                        >> Query.index -1
                        >> Query.find [ id "login-item" ]
                        >> Query.has [ tag "a", attribute <| Attr.href "/sky/login" ]
                ]
            , context "when logged in"
                (Application.handleCallback
                    Effects.Layout
                    (Callback.UserFetched <| Ok sampleUser)
                    >> Tuple.first
                    >> Application.view
                    >> Query.fromHtml
                )
                [ it "renders the login component last" <|
                    Query.children []
                        >> Query.index -1
                        >> Query.has [ id "login-component" ]
                , it "renders login component with a maximum width" <|
                    Query.find [ id "login-component" ]
                        >> Query.has [ style [ ( "max-width", "20%" ) ] ]
                , it "renders login container with relative position" <|
                    Query.children []
                        >> Query.index -1
                        >> Query.find [ id "login-container" ]
                        >> Query.has
                            [ style [ ( "position", "relative" ) ] ]
                , it "lays out login container contents vertically" <|
                    Query.children []
                        >> Query.index -1
                        >> Query.find [ id "login-container" ]
                        >> Query.has
                            [ style
                                [ ( "display", "flex" )
                                , ( "flex-direction", "column" )
                                ]
                            ]
                , it "draws lighter grey line to the left of login container" <|
                    Query.children []
                        >> Query.index -1
                        >> Query.find [ id "login-container" ]
                        >> Query.has
                            [ style [ ( "border-left", "1px solid " ++ borderGrey ) ] ]
                , it "renders login container tall enough" <|
                    Query.children []
                        >> Query.index -1
                        >> Query.find [ id "login-container" ]
                        >> Query.has
                            [ style [ ( "line-height", lineHeight ) ] ]
                , it "has the login username styles" <|
                    Query.children []
                        >> Query.index -1
                        >> Query.find [ id "user-id" ]
                        >> Expect.all
                            [ Query.has
                                [ style
                                    [ ( "padding", "0 30px" )
                                    , ( "cursor", "pointer" )
                                    , ( "display", "flex" )
                                    , ( "align-items", "center" )
                                    , ( "justify-content", "center" )
                                    , ( "flex-grow", "1" )
                                    ]
                                ]
                            , Query.children []
                                >> Query.index 0
                                >> Query.has
                                    [ style
                                        [ ( "overflow", "hidden" )
                                        , ( "text-overflow", "ellipsis" )
                                        ]
                                    ]
                            ]
                , it "shows the logged in username when the user is logged in" <|
                    Query.children []
                        >> Query.index -1
                        >> Query.find [ id "user-id" ]
                        >> Query.has [ text "test" ]
                , it "ToggleUserMenu message is received when login menu is clicked" <|
                    Query.find [ id "login-container" ]
                        >> Event.simulate Event.click
                        >> Event.expect
                            (Msgs.SubMsg 1 <|
                                SubPage.Msgs.PipelineMsg <|
                                    Pipeline.Msgs.FromTopBar <|
                                        TopBar.Msgs.ToggleUserMenu
                            )
                , it "does not render the logout button" <|
                    Query.children []
                        >> Query.index -1
                        >> Query.find [ id "user-id" ]
                        >> Query.hasNot [ id "logout-button" ]
                , it "renders pause pipeline button" <|
                    Query.find [ id "top-bar-pause-pipeline" ]
                        >> Query.has
                            [ style [ ( "background-image", "url(/public/images/ic-pause-white.svg)" ) ] ]
                , it "draws lighter grey line to the left of pause pipeline button" <|
                    Query.find [ id "top-bar-pause-pipeline" ]
                        >> Query.has
                            [ style [ ( "border-left", "1px solid " ++ borderGrey ) ] ]
                ]
            , it "clicking a pinned resource navigates to the pinned resource page" <|
                Application.update
                    (Msgs.SubMsg 1 <|
                        SubPage.Msgs.PipelineMsg <|
                            Pipeline.Msgs.FromTopBar <|
                                TopBar.Msgs.GoToRoute
                                    (Routes.Resource
                                        { id =
                                            { teamName = "t"
                                            , pipelineName = "p"
                                            , resourceName = "r"
                                            }
                                        , page = Nothing
                                        }
                                    )
                    )
                    >> Tuple.second
                    >> Expect.equal
                        [ ( Effects.SubPage 1
                          , ""
                          , Effects.NavigateTo "/teams/t/pipelines/p/resources/r"
                          )
                        ]
            , context "when pipeline is paused"
                (Application.handleCallback
                    (Effects.SubPage 1)
                    (Callback.PipelineFetched <|
                        Ok
                            { id = 0
                            , name = "p"
                            , paused = True
                            , public = True
                            , teamName = "t"
                            , groups = []
                            }
                    )
                    >> Tuple.first
                    >> Application.handleCallback
                        Effects.Layout
                        (Callback.UserFetched <| Ok sampleUser)
                    >> Tuple.first
                    >> Application.view
                    >> Query.fromHtml
                )
                [ it "has blue background" <|
                    Query.has [ style [ ( "background-color", pausedBlue ) ] ]
                , it "draws almost-white line to the left of login container" <|
                    Query.children []
                        >> Query.index -1
                        >> Query.find [ id "login-container" ]
                        >> Query.has
                            [ style [ ( "border-left", "1px solid " ++ almostWhite ) ] ]
                , it "renders play pipeline button" <|
                    Query.find [ id "top-bar-pause-pipeline" ]
                        >> Query.has
                            [ style [ ( "background-image", "url(/public/images/ic-play-white.svg)" ) ] ]
                , it "draws almost-white line to the left of pause pipeline button" <|
                    Query.find [ id "top-bar-pause-pipeline" ]
                        >> Query.has
                            [ style [ ( "border-left", "1px solid " ++ almostWhite ) ] ]
                ]
            ]
        , rspecStyleDescribe "rendering user menus on clicks"
            (Application.init
                { turbulenceImgSrc = ""
                , notFoundImgSrc = ""
                , csrfToken = ""
                , authToken = ""
                , pipelineRunningKeyframes = ""
                }
                { href = ""
                , host = ""
                , hostname = ""
                , protocol = ""
                , origin = ""
                , port_ = ""
                , pathname = "/teams/team/pipelines/pipeline"
                , search = ""
                , hash = ""
                , username = ""
                , password = ""
                }
                |> Tuple.first
            )
            [ it "shows user menu when ToggleUserMenu msg is received" <|
                Application.handleCallback
                    Effects.Layout
                    (Callback.UserFetched <| Ok sampleUser)
                    >> Tuple.first
                    >> Application.update
                        (Msgs.SubMsg 1 <|
                            SubPage.Msgs.PipelineMsg <|
                                Pipeline.Msgs.FromTopBar <|
                                    TopBar.Msgs.ToggleUserMenu
                        )
                    >> Tuple.first
                    >> Application.view
                    >> Query.fromHtml
                    >> Query.has [ id "logout-button" ]
            , it "renders user menu content when ToggleUserMenu msg is received and logged in" <|
                Application.handleCallback
                    Effects.Layout
                    (Callback.UserFetched <| Ok sampleUser)
                    >> Tuple.first
                    >> Application.update
                        (Msgs.SubMsg 1 <|
                            SubPage.Msgs.PipelineMsg <|
                                Pipeline.Msgs.FromTopBar <|
                                    TopBar.Msgs.ToggleUserMenu
                        )
                    >> Tuple.first
                    >> Application.view
                    >> Query.fromHtml
                    >> Expect.all
                        [ Query.has [ id "logout-button" ]
                        , Query.find [ id "logout-button" ]
                            >> Query.has [ text "logout" ]
                        , Query.find [ id "logout-button" ]
                            >> Query.has
                                [ style
                                    [ ( "position", "absolute" )
                                    , ( "top", "55px" )
                                    , ( "background-color", backgroundGrey )
                                    , ( "height", topBarHeight )
                                    , ( "width", "100%" )
                                    , ( "border-top", "1px solid " ++ borderGrey )
                                    , ( "cursor", "pointer" )
                                    , ( "display", "flex" )
                                    , ( "align-items", "center" )
                                    , ( "justify-content", "center" )
                                    , ( "flex-grow", "1" )
                                    ]
                                ]
                        ]
            , it "when logout is clicked, a LogOut Msg is sent" <|
                Application.handleCallback
                    Effects.Layout
                    (Callback.UserFetched <| Ok sampleUser)
                    >> Tuple.first
                    >> Application.update
                        (Msgs.SubMsg 1 <|
                            SubPage.Msgs.PipelineMsg <|
                                Pipeline.Msgs.FromTopBar <|
                                    TopBar.Msgs.ToggleUserMenu
                        )
                    >> Tuple.first
                    >> Application.view
                    >> Query.fromHtml
                    >> Query.find [ id "logout-button" ]
                    >> Event.simulate Event.click
                    >> Event.expect
                        (Msgs.SubMsg 1 <|
                            SubPage.Msgs.PipelineMsg <|
                                Pipeline.Msgs.FromTopBar <|
                                    TopBar.Msgs.LogOut
                        )
            , it "shows 'login' when LoggedOut Msg is successful" <|
                Application.handleCallback
                    (Effects.SubPage 1)
                    (Callback.LoggedOut <| Ok ())
                    >> Tuple.first
                    >> Application.view
                    >> Query.fromHtml
                    >> Query.find [ id "login-item" ]
                    >> Query.has [ text "login" ]
            ]
        , rspecStyleDescribe "login component when user is logged out"
            (Application.init
                { turbulenceImgSrc = ""
                , notFoundImgSrc = ""
                , csrfToken = ""
                , authToken = ""
                , pipelineRunningKeyframes = ""
                }
                { href = ""
                , host = ""
                , hostname = ""
                , protocol = ""
                , origin = ""
                , port_ = ""
                , pathname = "/teams/team/pipelines/pipeline"
                , search = ""
                , hash = ""
                , username = ""
                , password = ""
                }
                |> Tuple.first
                |> Application.handleCallback
                    (Effects.SubPage 1)
                    (Callback.LoggedOut (Ok ()))
                |> Tuple.first
                |> Application.view
                |> Query.fromHtml
            )
            [ it "has a link to login" <|
                Query.children []
                    >> Query.index -1
                    >> Query.find [ id "login-item" ]
                    >> Query.has [ tag "a", attribute <| Attr.href "/sky/login" ]
            , it "has the login container styles" <|
                Query.children []
                    >> Query.index -1
                    >> Query.find [ id "login-container" ]
                    >> Query.has
                        [ style
                            [ ( "position", "relative" )
                            , ( "display", "flex" )
                            , ( "flex-direction", "column" )
                            , ( "border-left", "1px solid " ++ borderGrey )
                            , ( "line-height", lineHeight )
                            ]
                        ]
            , it "has the login username styles" <|
                Query.children []
                    >> Query.index -1
                    >> Query.find [ id "login-item" ]
                    >> Query.has
                        [ style
                            [ ( "padding", "0 30px" )
                            , ( "cursor", "pointer" )
                            , ( "display", "flex" )
                            , ( "align-items", "center" )
                            , ( "justify-content", "center" )
                            , ( "flex-grow", "1" )
                            ]
                        ]
            ]
        , rspecStyleDescribe "when triggering a log in message"
            (Application.init
                { turbulenceImgSrc = ""
                , notFoundImgSrc = ""
                , csrfToken = ""
                , authToken = ""
                , pipelineRunningKeyframes = ""
                }
                { href = ""
                , host = ""
                , hostname = ""
                , protocol = ""
                , origin = ""
                , port_ = ""
                , pathname = "/"
                , search = ""
                , hash = ""
                , username = ""
                , password = ""
                }
                |> Tuple.first
                |> Application.handleCallback
                    (Effects.SubPage 1)
                    (Callback.LoggedOut (Ok ()))
            )
            [ it "redirects to login page when you click login" <|
                Tuple.first
                    >> Application.update
                        (Msgs.SubMsg 1 <|
                            SubPage.Msgs.DashboardMsg <|
                                Dashboard.Msgs.FromTopBar <|
                                    TopBar.Msgs.LogIn
                        )
                    >> Tuple.second
                    >> Expect.equal
                        [ ( Effects.SubPage 1
                          , ""
                          , Effects.RedirectToLogin
                          )
                        ]
            ]
        , rspecStyleDescribe "rendering top bar on build page"
            (Application.init
                { turbulenceImgSrc = ""
                , notFoundImgSrc = ""
                , csrfToken = ""
                , authToken = ""
                , pipelineRunningKeyframes = ""
                }
                { href = ""
                , host = ""
                , hostname = ""
                , protocol = ""
                , origin = ""
                , port_ = ""
                , pathname = "/teams/team/pipelines/pipeline/jobs/job/builds/1"
                , search = ""
                , hash = ""
                , username = ""
                , password = ""
                }
                |> Tuple.first
                |> Application.view
                |> Query.fromHtml
            )
            [ it "should pad the breadcrumbs to max size so they can be left-aligned" <|
                Query.find
                    [ id "breadcrumbs" ]
                    >> Query.has [ style [ ( "flex-grow", "1" ) ] ]
            , it "pipeline breadcrumb should have a link to the pipeline page when viewing build details" <|
                Query.find [ id "breadcrumb-pipeline" ]
                    >> Event.simulate Event.click
                    >> Event.expect
                        (Msgs.SubMsg 1 <|
                            SubPage.Msgs.BuildMsg <|
                                Build.Msgs.FromTopBar <|
                                    TopBar.Msgs.GoToRoute <|
                                        Routes.Pipeline
                                            { id =
                                                { teamName = "team"
                                                , pipelineName = "pipeline"
                                                }
                                            , groups = []
                                            }
                        )
            , context "job breadcrumb"
                (Query.find [ id "breadcrumb-job" ])
                [ it "is laid out horizontally with appropriate spacing" <|
                    Query.has
                        [ style
                            [ ( "display", "inline-block" )
                            , ( "padding", "0 10px" )
                            ]
                        ]
                , it "has job icon rendered first" <|
                    Query.has jobBreadcrumbSelector
                , it "has build name after job icon" <|
                    Query.has [ text "job" ]
                , it "does not appear clickable" <|
                    Query.hasNot [ style [ ( "cursor", "pointer" ) ] ]
                ]
            ]
        , rspecStyleDescribe "rendering top bar on resource page"
            (Application.init
                { turbulenceImgSrc = ""
                , notFoundImgSrc = ""
                , csrfToken = ""
                , authToken = ""
                , pipelineRunningKeyframes = ""
                }
                { href = ""
                , host = ""
                , hostname = ""
                , protocol = ""
                , origin = ""
                , port_ = ""
                , pathname = "/teams/team/pipelines/pipeline/resources/resource"
                , search = ""
                , hash = ""
                , username = ""
                , password = ""
                }
                |> Tuple.first
                |> Application.view
                |> Query.fromHtml
            )
            [ it "should pad the breadcrumbs to max size so they can be left-aligned" <|
                Query.find
                    [ id "breadcrumbs" ]
                    >> Query.has [ style [ ( "flex-grow", "1" ) ] ]
            , it "pipeline breadcrumb should have a link to the pipeline page when viewing resource details" <|
                Query.find [ id "breadcrumb-pipeline" ]
                    >> Event.simulate Event.click
                    >> Event.expect
                        (Msgs.SubMsg 1 <|
                            SubPage.Msgs.ResourceMsg <|
                                Resource.Msgs.FromTopBar <|
                                    TopBar.Msgs.GoToRoute <|
                                        Routes.Pipeline
                                            { id =
                                                { teamName = "team"
                                                , pipelineName = "pipeline"
                                                }
                                            , groups = []
                                            }
                        )
            , it "there is a / between pipeline and resource in breadcrumb" <|
                Query.findAll [ tag "li" ]
                    >> Expect.all
                        [ Query.index 1 >> Query.has [ class "breadcrumb-separator" ]
                        , Query.index 1 >> Query.has [ text "/" ]
                        , Query.index 2 >> Query.has [ id "breadcrumb-resource" ]
                        ]
            , it "resource breadcrumb is laid out horizontally with appropriate spacing" <|
                Query.find [ id "breadcrumb-resource" ]
                    >> Query.has [ style [ ( "display", "inline-block" ), ( "padding", "0 10px" ) ] ]
            , it "top bar has resource breadcrumb with resource icon rendered first" <|
                Query.find [ id "breadcrumb-resource" ]
                    >> Query.children []
                    >> Query.index 0
                    >> Query.has resourceBreadcrumbSelector
            , it "top bar has resource name after resource icon" <|
                Query.find [ id "breadcrumb-resource" ]
                    >> Query.children []
                    >> Query.index 1
                    >> Query.has
                        [ text "resource" ]
            ]
        , rspecStyleDescribe "rendering top bar on job page"
            (Application.init
                { turbulenceImgSrc = ""
                , notFoundImgSrc = ""
                , csrfToken = ""
                , authToken = ""
                , pipelineRunningKeyframes = ""
                }
                { href = ""
                , host = ""
                , hostname = ""
                , protocol = ""
                , origin = ""
                , port_ = ""
                , pathname = "/teams/team/pipelines/pipeline/jobs/job"
                , search = ""
                , hash = ""
                , username = ""
                , password = ""
                }
                |> Tuple.first
                |> Application.view
                |> Query.fromHtml
            )
            [ it "should pad the breadcrumbs to max size so they can be left-aligned" <|
                Query.find
                    [ id "breadcrumbs" ]
                    >> Query.has [ style [ ( "flex-grow", "1" ) ] ]
            , it "pipeline breadcrumb should have a link to the pipeline page when viewing job details" <|
                Query.find [ id "breadcrumb-pipeline" ]
                    >> Event.simulate Event.click
                    >> Event.expect
                        (Msgs.SubMsg 1 <|
                            SubPage.Msgs.JobMsg <|
                                Job.Msgs.FromTopBar <|
                                    TopBar.Msgs.GoToRoute <|
                                        Routes.Pipeline
                                            { id =
                                                { teamName = "team"
                                                , pipelineName = "pipeline"
                                                }
                                            , groups = []
                                            }
                        )
            , it "there is a / between pipeline and job in breadcrumb" <|
                Query.findAll [ tag "li" ]
                    >> Expect.all
                        [ Query.index 1 >> Query.has [ class "breadcrumb-separator" ]
                        , Query.index 0 >> Query.has [ id "breadcrumb-pipeline" ]
                        , Query.index 2 >> Query.has [ id "breadcrumb-job" ]
                        ]
            ]
        , rspecStyleDescribe "when checking search bar values"
            (Application.init
                { turbulenceImgSrc = ""
                , notFoundImgSrc = ""
                , csrfToken = ""
                , authToken = ""
                , pipelineRunningKeyframes = ""
                }
                { href = ""
                , host = ""
                , hostname = ""
                , protocol = ""
                , origin = ""
                , port_ = ""
                , pathname = "/"
                , search = "?search=test"
                , hash = ""
                , username = ""
                , password = ""
                }
                |> Tuple.first
                |> Application.handleCallback
                    (Effects.SubPage 1)
                    (Callback.APIDataFetched
                        (Ok
                            ( 0
                            , { teams =
                                    [ Concourse.Team 1 "team1"
                                    , Concourse.Team 2 "team2"
                                    ]
                              , pipelines = [ onePipeline "team1" ]
                              , jobs = []
                              , resources = []
                              , user = Nothing
                              , version = ""
                              }
                            )
                        )
                    )
                |> Tuple.first
            )
            [ it "renders the search bar with the text in the search query" <|
                Application.view
                    >> Query.fromHtml
                    >> Query.find [ id TopBar.searchInputId ]
                    >> Query.has [ tag "input", attribute <| Attr.value "test" ]
            , it "sends a FilterMsg when the clear search button is clicked" <|
                Application.view
                    >> Query.fromHtml
                    >> Query.find [ id "search-container" ]
                    >> Query.find [ id "search-clear" ]
                    >> Event.simulate Event.click
                    >> Event.expect
                        (Msgs.SubMsg 1 <|
                            SubPage.Msgs.DashboardMsg <|
                                Dashboard.Msgs.FromTopBar <|
                                    TopBar.Msgs.FilterMsg ""
                        )
            , it "clear search button has full opacity when there is a query" <|
                Application.view
                    >> Query.fromHtml
                    >> Query.find [ id "search-clear" ]
                    >> Query.has [ style [ ( "opacity", "1" ) ] ]
            ]
        , rspecStyleDescribe "rendering search bar on dashboard page"
            (Application.init
                { turbulenceImgSrc = ""
                , notFoundImgSrc = ""
                , csrfToken = ""
                , authToken = ""
                , pipelineRunningKeyframes = ""
                }
                { href = ""
                , host = ""
                , hostname = ""
                , protocol = ""
                , origin = ""
                , port_ = ""
                , pathname = "/"
                , search = ""
                , hash = ""
                , username = ""
                , password = ""
                }
                |> Tuple.first
                |> Application.handleCallback
                    (Effects.SubPage 1)
                    (Callback.APIDataFetched
                        (Ok
                            ( 0
                            , { teams =
                                    [ Concourse.Team 1 "team1"
                                    , Concourse.Team 2 "team2"
                                    ]
                              , pipelines = [ onePipeline "team1" ]
                              , jobs = []
                              , resources = []
                              , user = Nothing
                              , version = ""
                              }
                            )
                        )
                    )
                |> Tuple.first
            )
            [ context "when desktop sized"
                (Application.handleCallback
                    (Effects.SubPage 1)
                    (ScreenResized { width = 1500, height = 900 })
                    >> Tuple.first
                    >> Application.view
                    >> Query.fromHtml
                )
                [ it "renders search bar" <|
                    Query.has [ id TopBar.searchInputId ]
                , it "search bar is an input field" <|
                    Query.find [ id TopBar.searchInputId ]
                        >> Query.has [ tag "input" ]
                , it "renders search bar with transparent background to remove white of search bar" <|
                    Query.find [ id TopBar.searchInputId ]
                        >> Query.has [ style [ ( "background-color", "transparent" ) ] ]
                , it "search bar does not use browser's built-in autocomplete" <|
                    Query.find [ id TopBar.searchInputId ]
                        >> Query.has
                            [ attribute <| Attr.attribute "autocomplete" "off" ]
                , it "sets magnifying glass on search bar in correct position" <|
                    Query.find [ id TopBar.searchInputId ]
                        >> Query.has
                            [ style
                                [ ( "background-image"
                                  , "url('public/images/ic-search-white-24px.svg')"
                                  )
                                , ( "background-position", "12px 8px" )
                                , ( "background-repeat", "no-repeat" )
                                ]
                            ]
                , it "styles search border and input text colour" <|
                    Query.find [ id TopBar.searchInputId ]
                        >> Query.has
                            [ style
                                [ ( "border", searchBarBorder )
                                , ( "color", "#ffffff" )
                                , ( "font-size", "1.15em" )
                                , ( "font-family", "Inconsolata, monospace" )
                                ]
                            ]
                , it "renders search with appropriate size and padding" <|
                    Query.find [ id TopBar.searchInputId ]
                        >> Query.has
                            [ style
                                [ ( "height", searchBarHeight )
                                , ( "width", searchBarWidth )
                                , ( "padding", searchBarPadding )
                                ]
                            ]
                , it "does not have an outline when focused" <|
                    Query.find [ id TopBar.searchInputId ]
                        >> Query.has [ style [ ( "outline", "0" ) ] ]
                , it "has placeholder text" <|
                    Query.find [ id TopBar.searchInputId ]
                        >> Query.has [ tag "input", attribute <| Attr.placeholder "search" ]
                , it "has a search container" <|
                    Query.has [ id "search-container" ]
                , it "search container is positioned appropriately" <|
                    Query.find [ id "search-container" ]
                        >> Expect.all
                            [ Query.has
                                [ style
                                    [ ( "position", "relative" )
                                    , ( "display", "flex" )
                                    , ( "flex-direction", "column" )
                                    , ( "align-items", "stretch" )
                                    ]
                                ]
                            , Query.hasNot [ style [ ( "flex-grow", "1" ) ] ]
                            ]
                , it "search container is sized correctly" <|
                    Query.find [ id "search-container" ]
                        >> Expect.all
                            [ Query.has [ style [ ( "margin", "12px" ) ] ]
                            , Query.hasNot [ style [ ( "height", "56px" ) ] ]
                            ]
                , it "has a clear search button container" <|
                    Query.find [ id "search-container" ]
                        >> Query.has [ id "search-clear" ]
                , it "positions the clear search button correctly" <|
                    Query.find [ id "search-container" ]
                        >> Query.has [ id "search-clear" ]
                , it "has the appropriate background image for clear search and is in correct position" <|
                    Query.find [ id "search-clear" ]
                        >> Query.has
                            [ style
                                [ ( "background-image"
                                  , "url('public/images/ic-close-white-24px.svg')"
                                  )
                                , ( "background-position", "10px 10px" )
                                , ( "background-repeat", "no-repeat" )
                                ]
                            ]
                , it "clear search button has no border and renders text appropriately" <|
                    Query.find [ id "search-clear" ]
                        >> Query.has
                            [ style
                                [ ( "border", "0" )
                                , ( "color", searchBarGrey )
                                ]
                            ]
                , it "clear search button is positioned appropriately" <|
                    Query.find [ id "search-clear" ]
                        >> Query.has
                            [ style
                                [ ( "position", "absolute" )
                                , ( "right", "0" )
                                , ( "padding", "17px" )
                                ]
                            ]
                , it "sets opacity for the clear search button to low when there is no text" <|
                    Query.find [ id "search-clear" ]
                        >> Query.has [ style [ ( "opacity", "0.2" ) ] ]
                ]
            , context "when mobile sized"
                (Application.handleCallback
                    (Effects.SubPage 1)
                    (ScreenResized { width = 400, height = 900 })
                    >> Tuple.first
                )
                [ it "should not have a search bar" <|
                    Application.view
                        >> Query.fromHtml
                        >> Query.hasNot
                            [ id TopBar.searchInputId ]
                , it "should have a magnifying glass icon" <|
                    Application.view
                        >> Query.fromHtml
                        >> Query.find [ id "show-search-button" ]
                        >> Query.has
                            [ style
                                [ ( "background-image", "url('public/images/ic-search-white-24px.svg')" )
                                , ( "background-position", "12px 8px" )
                                , ( "background-repeat", "no-repeat" )
                                ]
                            ]
                , it "shows the login component" <|
                    Application.view
                        >> Query.fromHtml
                        >> Query.has [ id "login-component" ]
                , context "after clicking the search icon"
                    (Application.update
                        (Msgs.SubMsg 1 <|
                            SubPage.Msgs.DashboardMsg <|
                                Dashboard.Msgs.FromTopBar <|
                                    TopBar.Msgs.ShowSearchInput
                        )
                    )
                    [ it "tells the ui to focus on the search bar" <|
                        Tuple.second
                            >> Expect.equal
                                [ ( Effects.SubPage 1
                                  , ""
                                  , Effects.Focus TopBar.searchInputId
                                  )
                                ]
                    , context "the ui"
                        (Tuple.first
                            >> Application.view
                            >> Query.fromHtml
                        )
                        [ it "renders search bar" <|
                            Query.has [ id TopBar.searchInputId ]
                        , it "search bar is an input field" <|
                            Query.find [ id TopBar.searchInputId ]
                                >> Query.has [ tag "input" ]
                        , it "has placeholder text" <|
                            Query.find [ id TopBar.searchInputId ]
                                >> Query.has [ tag "input", attribute <| Attr.placeholder "search" ]
                        , it "has a search container" <|
                            Query.has [ id "search-container" ]
                        , it "positions the search container appropriately" <|
                            Query.find [ id "search-container" ]
                                >> Query.has
                                    [ style
                                        [ ( "position", "relative" )
                                        , ( "display", "flex" )
                                        , ( "flex-direction", "column" )
                                        , ( "align-items", "stretch" )
                                        , ( "flex-grow", "1" )
                                        ]
                                    ]
                        , it "search container is sized correctly" <|
                            Query.find [ id "search-container" ]
                                >> Expect.all
                                    [ Query.has [ style [ ( "margin", "12px" ) ] ]
                                    , Query.hasNot [ style [ ( "height", "56px" ) ] ]
                                    ]
                        , it "has a clear search button container" <|
                            Query.find [ id "search-container" ]
                                >> Query.has [ id "search-clear" ]
                        , it "has the appropriate background image for clear search and is in correct position" <|
                            Query.find [ id "search-clear" ]
                                >> Query.has
                                    [ style
                                        [ ( "background-image", "url('public/images/ic-close-white-24px.svg')" )
                                        , ( "background-position", "10px 10px" )
                                        , ( "background-repeat", "no-repeat" )
                                        ]
                                    ]
                        , it "hides the login component" <|
                            Query.hasNot [ id "login-component" ]
                        ]
                    , context "after the focus returns"
                        (Tuple.first
                            >> Application.update
                                (Msgs.SubMsg 1 <|
                                    SubPage.Msgs.DashboardMsg <|
                                        Dashboard.Msgs.FromTopBar <|
                                            TopBar.Msgs.FocusMsg
                                )
                            >> Tuple.first
                        )
                        [ it "should display a dropdown of options" <|
                            Application.view
                                >> Query.fromHtml
                                >> Query.find [ id "search-dropdown" ]
                                >> Query.findAll [ tag "li" ]
                                >> Expect.all
                                    [ Query.count (Expect.equal 2)
                                    , Query.index 0 >> Query.has [ text "status: " ]
                                    , Query.index 1 >> Query.has [ text "team: " ]
                                    ]
                        , it "the search dropdown is positioned below the search bar" <|
                            Application.view
                                >> Query.fromHtml
                                >> Query.find [ id "search-dropdown" ]
                                >> Expect.all
                                    [ Query.has
                                        [ style
                                            [ ( "top", "100%" )
                                            , ( "margin", "0" )
                                            ]
                                        ]
                                    , Query.hasNot [ style [ ( "position", "absolute" ) ] ]
                                    ]
                        , it "the search dropdown is the same width as search bar" <|
                            Application.view
                                >> Query.fromHtml
                                >> Query.find [ id "search-dropdown" ]
                                >> Query.has [ style [ ( "width", "100%" ) ] ]
                        , context "after the search is blurred"
                            (Application.update
                                (Msgs.SubMsg 1 <|
                                    SubPage.Msgs.DashboardMsg <|
                                        Dashboard.Msgs.FromTopBar <|
                                            TopBar.Msgs.BlurMsg
                                )
                                >> Tuple.first
                                >> Application.view
                                >> Query.fromHtml
                            )
                            [ it "should not have a search bar" <|
                                Query.hasNot
                                    [ id TopBar.searchInputId ]
                            , it "should have a magnifying glass icon" <|
                                Query.find [ id "show-search-button" ]
                                    >> Query.has
                                        [ style
                                            [ ( "background-image", "url('public/images/ic-search-white-24px.svg')" )
                                            , ( "background-position", "12px 8px" )
                                            , ( "background-repeat", "no-repeat" )
                                            ]
                                        ]
                            , it "shows the login component" <|
                                Query.has [ id "login-component" ]
                            ]
                        , context "after the search is blurred with a search query"
                            (Application.update
                                (Msgs.SubMsg 1 <|
                                    SubPage.Msgs.DashboardMsg <|
                                        Dashboard.Msgs.FromTopBar <|
                                            TopBar.Msgs.FilterMsg "query"
                                )
                                >> Tuple.first
                                >> Application.update
                                    (Msgs.SubMsg 1 <|
                                        SubPage.Msgs.DashboardMsg <|
                                            Dashboard.Msgs.FromTopBar <|
                                                TopBar.Msgs.BlurMsg
                                    )
                                >> Tuple.first
                                >> Application.view
                                >> Query.fromHtml
                            )
                            [ it "should have a search bar" <|
                                Query.has [ id TopBar.searchInputId ]
                            , it "should not have a magnifying glass icon" <|
                                Query.hasNot [ id "show-search-button" ]
                            , it "should not show the login component" <|
                                Query.hasNot [ id "login-component" ]
                            , it "should not display a dropdown of options" <|
                                Query.hasNot [ id "search-dropdown" ]
                            ]
                        ]
                    ]
                ]
            ]
        , rspecStyleDescribe "when search query is updated"
            (Application.init
                { turbulenceImgSrc = ""
                , notFoundImgSrc = ""
                , csrfToken = ""
                , authToken = ""
                , pipelineRunningKeyframes = ""
                }
                { href = ""
                , host = ""
                , hostname = ""
                , protocol = ""
                , origin = ""
                , port_ = ""
                , pathname = "/"
                , search = ""
                , hash = ""
                , username = ""
                , password = ""
                }
                |> Tuple.first
                |> Application.handleCallback
                    (Effects.SubPage 1)
                    (Callback.APIDataFetched
                        (Ok
                            ( 0
                            , { teams =
                                    [ Concourse.Team 1 "team1"
                                    , Concourse.Team 2 "team2"
                                    ]
                              , pipelines = [ onePipeline "team1" ]
                              , jobs = []
                              , resources = []
                              , user = Nothing
                              , version = ""
                              }
                            )
                        )
                    )
                |> Tuple.first
            )
            [ it
                ("shows the list of statuses when "
                    ++ "`status:` is typed in the search bar"
                )
              <|
                Application.update
                    (Msgs.SubMsg 1 <|
                        SubPage.Msgs.DashboardMsg <|
                            Dashboard.Msgs.FromTopBar <|
                                TopBar.Msgs.FocusMsg
                    )
                    >> Tuple.first
                    >> Application.update
                        (Msgs.SubMsg 1 <|
                            SubPage.Msgs.DashboardMsg <|
                                Dashboard.Msgs.FromTopBar <|
                                    TopBar.Msgs.FilterMsg "status:"
                        )
                    >> Tuple.first
                    >> Application.view
                    >> Query.fromHtml
                    >> Query.find [ id "search-dropdown" ]
                    >> Query.findAll [ tag "li" ]
                    >> Expect.all
                        [ Query.count (Expect.equal 7)
                        , Query.index 0 >> Query.has [ text "status: paused" ]
                        , Query.index 1 >> Query.has [ text "status: pending" ]
                        , Query.index 2 >> Query.has [ text "status: failed" ]
                        , Query.index 3 >> Query.has [ text "status: errored" ]
                        , Query.index 4 >> Query.has [ text "status: aborted" ]
                        , Query.index 5 >> Query.has [ text "status: running" ]
                        , Query.index 6 >> Query.has [ text "status: succeeded" ]
                        ]
            , it "after typing `status: pending` the dropdown is empty" <|
                Application.update
                    (Msgs.SubMsg 1 <|
                        SubPage.Msgs.DashboardMsg <|
                            Dashboard.Msgs.FromTopBar <|
                                TopBar.Msgs.FocusMsg
                    )
                    >> Tuple.first
                    >> Application.update
                        (Msgs.SubMsg 1 <|
                            SubPage.Msgs.DashboardMsg <|
                                Dashboard.Msgs.FromTopBar <|
                                    TopBar.Msgs.FilterMsg "status:"
                        )
                    >> Tuple.first
                    >> Application.update
                        (Msgs.SubMsg 1 <|
                            SubPage.Msgs.DashboardMsg <|
                                Dashboard.Msgs.FromTopBar <|
                                    TopBar.Msgs.FilterMsg "status: pending"
                        )
                    >> Tuple.first
                    >> Application.view
                    >> Query.fromHtml
                    >> Query.findAll [ id "search-dropdown" ]
                    >> Query.first
                    >> Query.children []
                    >> Query.count (Expect.equal 0)
            ]
        , rspecStyleDescribe "when search query is `status:`"
            (Application.init
                { turbulenceImgSrc = ""
                , notFoundImgSrc = ""
                , csrfToken = ""
                , authToken = ""
                , pipelineRunningKeyframes = ""
                }
                { href = ""
                , host = ""
                , hostname = ""
                , protocol = ""
                , origin = ""
                , port_ = ""
                , pathname = "/"
                , search = "?search=status:"
                , hash = ""
                , username = ""
                , password = ""
                }
                |> Tuple.first
                |> Application.handleCallback
                    (Effects.SubPage 1)
                    (Callback.APIDataFetched
                        (Ok
                            ( 0
                            , { teams =
                                    [ Concourse.Team 1 "team1"
                                    , Concourse.Team 2 "team2"
                                    ]
                              , pipelines = [ onePipeline "team1" ]
                              , jobs = []
                              , resources = []
                              , user = Nothing
                              , version = ""
                              }
                            )
                        )
                    )
                |> Tuple.first
            )
            [ it "should display a dropdown of status options when the search bar is focused" <|
                Application.update
                    (Msgs.SubMsg 1 <|
                        SubPage.Msgs.DashboardMsg <|
                            Dashboard.Msgs.FromTopBar <|
                                TopBar.Msgs.FocusMsg
                    )
                    >> Tuple.first
                    >> Application.view
                    >> Query.fromHtml
                    >> Query.find [ id "search-dropdown" ]
                    >> Query.findAll [ tag "li" ]
                    >> Expect.all
                        [ Query.count (Expect.equal 7)
                        , Query.index 0 >> Query.has [ text "status: paused" ]
                        , Query.index 1 >> Query.has [ text "status: pending" ]
                        , Query.index 2 >> Query.has [ text "status: failed" ]
                        , Query.index 3 >> Query.has [ text "status: errored" ]
                        , Query.index 4 >> Query.has [ text "status: aborted" ]
                        , Query.index 5 >> Query.has [ text "status: running" ]
                        , Query.index 6 >> Query.has [ text "status: succeeded" ]
                        ]
            ]
        , rspecStyleDescribe "when the search query is `team:`"
            (Application.init
                { turbulenceImgSrc = ""
                , notFoundImgSrc = ""
                , csrfToken = ""
                , authToken = ""
                , pipelineRunningKeyframes = ""
                }
                { href = ""
                , host = ""
                , hostname = ""
                , protocol = ""
                , origin = ""
                , port_ = ""
                , pathname = "/"
                , search = "?search=team:"
                , hash = ""
                , username = ""
                , password = ""
                }
                |> Tuple.first
            )
            [ it "when there are teams the dropdown displays them" <|
                Application.handleCallback
                    (Effects.SubPage 1)
                    (Callback.APIDataFetched
                        (Ok
                            ( 0
                            , { teams = [ Concourse.Team 1 "team1", Concourse.Team 2 "team2" ]
                              , pipelines = [ onePipeline "team1" ]
                              , jobs = []
                              , resources = []
                              , user = Nothing
                              , version = ""
                              }
                            )
                        )
                    )
                    >> Tuple.first
                    >> Application.update
                        (Msgs.SubMsg 1 <|
                            SubPage.Msgs.DashboardMsg <|
                                Dashboard.Msgs.FromTopBar TopBar.Msgs.FocusMsg
                        )
                    >> Tuple.first
                    >> Application.view
                    >> Query.fromHtml
                    >> Query.find [ id "search-dropdown" ]
                    >> Query.children []
                    >> Expect.all
                        [ Query.count (Expect.equal 2)
                        , Query.first >> Query.has [ tag "li", text "team1" ]
                        , Query.index 1 >> Query.has [ tag "li", text "team2" ]
                        ]
            , it "when there are many teams, the dropdown only displays the first 10" <|
                Application.handleCallback
                    (Effects.SubPage 1)
                    (Callback.APIDataFetched
                        (Ok
                            ( 0
                            , { teams =
                                    [ Concourse.Team 1 "team1"
                                    , Concourse.Team 2 "team2"
                                    , Concourse.Team 3 "team3"
                                    , Concourse.Team 4 "team4"
                                    , Concourse.Team 5 "team5"
                                    , Concourse.Team 6 "team6"
                                    , Concourse.Team 7 "team7"
                                    , Concourse.Team 8 "team8"
                                    , Concourse.Team 9 "team9"
                                    , Concourse.Team 10 "team10"
                                    , Concourse.Team 11 "team11"
                                    ]
                              , pipelines = [ onePipeline "team1" ]
                              , jobs = []
                              , resources = []
                              , user = Nothing
                              , version = ""
                              }
                            )
                        )
                    )
                    >> Tuple.first
                    >> Application.update
                        (Msgs.SubMsg 1 <|
                            SubPage.Msgs.DashboardMsg <|
                                Dashboard.Msgs.FromTopBar TopBar.Msgs.FocusMsg
                        )
                    >> Tuple.first
                    >> Application.view
                    >> Query.fromHtml
                    >> Query.find [ id "search-dropdown" ]
                    >> Query.children []
                    >> Query.count (Expect.equal 10)
            ]
        , rspecStyleDescribe "dropdown stuff"
            (Application.init
                { turbulenceImgSrc = ""
                , notFoundImgSrc = ""
                , csrfToken = ""
                , authToken = ""
                , pipelineRunningKeyframes = ""
                }
                { href = ""
                , host = ""
                , hostname = ""
                , protocol = ""
                , origin = ""
                , port_ = ""
                , pathname = "/"
                , search = ""
                , hash = ""
                , username = ""
                , password = ""
                }
                |> Tuple.first
                |> Application.handleCallback
                    (Effects.SubPage 1)
                    (Callback.APIDataFetched <|
                        Ok
                            ( 0
                            , { teams = [ { id = 0, name = "team" } ]
                              , pipelines =
                                    [ { id = 0
                                      , name = "pipeline"
                                      , paused = False
                                      , public = True
                                      , teamName = "team"
                                      , groups = []
                                      }
                                    ]
                              , jobs = []
                              , resources = []
                              , user = Nothing
                              , version = "0.0.0-dev"
                              }
                            )
                    )
                |> Tuple.first
            )
            [ context "before receiving FocusMsg"
                (Application.view >> Query.fromHtml)
                [ it "has no dropdown" <|
                    Query.findAll [ id "search-dropdown" ]
                        >> Query.count (Expect.equal 0)
                , it "sends FocusMsg when focusing on search bar" <|
                    Query.find [ id TopBar.searchInputId ]
                        >> Event.simulate Event.focus
                        >> Event.expect (Msgs.SubMsg 1 <| SubPage.Msgs.DashboardMsg <| Dashboard.Msgs.FromTopBar <| TopBar.Msgs.FocusMsg)
                ]
            , it "hitting '/' focuses search input" <|
                Application.update (Msgs.DeliveryReceived <| KeyDown 191)
                    >> Tuple.second
                    >> Expect.equal [ ( Effects.SubPage 1, "", Effects.Focus TopBar.searchInputId ) ]
            , it "hitting shift + '/' (= '?') does not focus search input" <|
                Application.update (Msgs.DeliveryReceived <| KeyDown Keycodes.shift)
                    >> Tuple.first
                    >> Application.update (Msgs.DeliveryReceived <| KeyDown 191)
                    >> Tuple.second
                    >> Expect.equal []
            , it "pressing + releasing shift, then '/', focuses search input" <|
                Application.update (Msgs.DeliveryReceived <| KeyDown Keycodes.shift)
                    >> Tuple.first
                    >> Application.update (Msgs.DeliveryReceived <| KeyUp Keycodes.shift)
                    >> Tuple.first
                    >> Application.update (Msgs.DeliveryReceived <| KeyDown 191)
                    >> Tuple.second
                    >> Expect.equal [ ( Effects.SubPage 1, "", Effects.Focus TopBar.searchInputId ) ]
            , it "hitting other keys does not cause dropdown to expand" <|
                Application.update
                    (Msgs.DeliveryReceived <|
                        KeyDown <|
                            Char.toCode 'A'
                    )
                    >> Tuple.first
                    >> Application.view
                    >> Query.fromHtml
                    >> Query.findAll [ id "search-dropdown" ]
                    >> Query.count (Expect.equal 0)
            , context "after receiving FocusMsg"
                (Application.update
                    (Msgs.SubMsg 1 <|
                        SubPage.Msgs.DashboardMsg <|
                            Dashboard.Msgs.FromTopBar <|
                                TopBar.Msgs.FocusMsg
                    )
                )
                ([ testDropdown [] [ 0, 1 ] ]
                    ++ [ context "after down arrow keypress"
                            (Tuple.first
                                >> Application.update
                                    (Msgs.DeliveryReceived <|
                                        KeyDown 40
                                    )
                            )
                            ([ testDropdown [ 0 ] [ 1 ] ]
                                ++ [ context "after second down arrow keypress"
                                        (Tuple.first
                                            >> Application.update
                                                (Msgs.DeliveryReceived <|
                                                    KeyDown 40
                                                )
                                        )
                                        ([ testDropdown [ 1 ] [ 0 ] ]
                                            ++ [ context "after loop around down arrow keypress"
                                                    (Tuple.first
                                                        >> Application.update
                                                            (Msgs.DeliveryReceived <|
                                                                KeyDown 40
                                                            )
                                                    )
                                                    [ testDropdown [ 0 ] [ 1 ] ]
                                               , context "after hitting enter"
                                                    (Tuple.first
                                                        >> Application.update
                                                            (Msgs.DeliveryReceived <|
                                                                KeyDown 13
                                                            )
                                                        >> viewNormally
                                                    )
                                                    [ it "updates the query" <|
                                                        Query.find [ id TopBar.searchInputId ]
                                                            >> Query.has [ attribute <| Attr.value "team: " ]
                                                    ]
                                               ]
                                        )
                                   , context "after hitting enter"
                                        (Tuple.first
                                            >> Application.update
                                                (Msgs.DeliveryReceived <|
                                                    KeyDown 13
                                                )
                                        )
                                        [ it "updates the query" <|
                                            Tuple.first
                                                >> Application.view
                                                >> Query.fromHtml
                                                >> Query.find
                                                    [ id TopBar.searchInputId ]
                                                >> Query.has
                                                    [ attribute <|
                                                        Attr.value "status: "
                                                    ]
                                        , it "updates the URL" <|
                                            Tuple.second
                                                >> Expect.equal
                                                    [ ( Effects.SubPage 1
                                                      , ""
                                                      , Effects.ModifyUrl
                                                            "?search=status%3A%20"
                                                      )
                                                    ]
                                        ]
                                   ]
                            )
                       , context "after up arrow keypress"
                            (Tuple.first
                                >> Application.update
                                    (Msgs.DeliveryReceived <|
                                        KeyDown 38
                                    )
                            )
                            ([ testDropdown [ 1 ] [ 0 ] ]
                                ++ [ context "after second up arrow keypress"
                                        (Tuple.first >> Application.update (Msgs.DeliveryReceived <| KeyDown 38))
                                        ([ testDropdown [ 0 ] [ 1 ] ]
                                            ++ [ context "after loop around up arrow keypress"
                                                    (Tuple.first >> Application.update (Msgs.DeliveryReceived <| KeyDown 38))
                                                    [ testDropdown [ 1 ] [ 0 ] ]
                                               ]
                                        )
                                   ]
                            )
                       ]
                    ++ [ context "on ESC keypress"
                            (Tuple.first
                                >> Application.update (Msgs.DeliveryReceived <| KeyDown 27)
                            )
                            [ it "search input is blurred" <|
                                Tuple.second
                                    >> Expect.equal [ ( Effects.SubPage 1, "", Effects.Blur TopBar.searchInputId ) ]
                            ]
                       ]
                )
            , context "after receiving FocusMsg and then BlurMsg"
                (Application.update (Msgs.SubMsg 1 <| SubPage.Msgs.DashboardMsg <| Dashboard.Msgs.FromTopBar <| TopBar.Msgs.FocusMsg)
                    >> Tuple.first
                    >> Application.update (Msgs.SubMsg 1 <| SubPage.Msgs.DashboardMsg <| Dashboard.Msgs.FromTopBar <| TopBar.Msgs.BlurMsg)
                    >> viewNormally
                )
                [ it "hides the dropdown" <|
                    Query.findAll [ id "search-dropdown" ]
                        >> Query.count (Expect.equal 0)
                ]
            ]
        ]


eachHasStyle : List ( String, String ) -> Query.Multiple msg -> Expectation
eachHasStyle styles =
    Query.each <| Query.has [ style styles ]


sampleUser : Concourse.User
sampleUser =
    { id = "1", userName = "test", name = "Bob", email = "bob@bob.com", teams = Dict.empty }


pipelineBreadcrumbSelector : List Selector.Selector
pipelineBreadcrumbSelector =
    [ style
        [ ( "background-image", "url(/public/images/ic-breadcrumb-pipeline.svg)" )
        , ( "background-repeat", "no-repeat" )
        ]
    ]


jobBreadcrumbSelector : List Selector.Selector
jobBreadcrumbSelector =
    [ style
        [ ( "background-image", "url(/public/images/ic-breadcrumb-job.svg)" )
        , ( "background-repeat", "no-repeat" )
        ]
    ]


resourceBreadcrumbSelector : List Selector.Selector
resourceBreadcrumbSelector =
    [ style
        [ ( "background-image", "url(/public/images/ic-breadcrumb-resource.svg)" )
        , ( "background-repeat", "no-repeat" )
        ]
    ]


onePipeline : String -> Concourse.Pipeline
onePipeline teamName =
    { id = 0
    , name = "pipeline"
    , paused = False
    , public = True
    , teamName = teamName
    , groups = []
    }


<<<<<<< HEAD
viewNormally : ( Model.Model {}, List Effects.Effect ) -> Query.Single Msgs.Message
=======
viewNormally :
    ( Application.Model, List ( Effects.LayoutDispatch, Concourse.CSRFToken, Effects.Effect ) )
    -> Query.Single Msgs.Msg
>>>>>>> b632775b
viewNormally =
    Tuple.first >> Application.view >> Query.fromHtml


testDropdown :
    List Int
    -> List Int
    -> ( Application.Model, List ( Effects.LayoutDispatch, Concourse.CSRFToken, Effects.Effect ) )
    -> Test
testDropdown selecteds notSelecteds =
    context "ui"
        viewNormally
        [ it "has a dropdown when search bar is focused" <|
            Query.find [ id "search-container" ]
                >> Query.has [ id "search-dropdown" ]
        , it "should trigger a FilterMsg when typing in the search bar" <|
            Query.find [ id TopBar.searchInputId ]
                >> Event.simulate (Event.input "test")
                >> Event.expect (Msgs.SubMsg 1 <| SubPage.Msgs.DashboardMsg <| Dashboard.Msgs.FromTopBar <| TopBar.Msgs.FilterMsg "test")
        , context "dropdown elements"
            (Query.findAll [ tag "li" ])
            [ it "have the same width and padding as search bar" <|
                eachHasStyle [ ( "padding", searchBarPadding ) ]
            , it "have the same height as the search bar" <|
                eachHasStyle [ ( "line-height", searchBarHeight ) ]
            , it "have no bullet points" <|
                eachHasStyle [ ( "list-style-type", "none" ) ]
            , it "have the same border style as the search bar" <|
                eachHasStyle [ ( "border", searchBarBorder ) ]
            , it "are vertically aligned flush to each other" <|
                eachHasStyle [ ( "margin-top", "-1px" ) ]
            , it "have slightly larger font" <|
                eachHasStyle [ ( "font-size", "1.15em" ) ]
            , it "have a pointer cursor" <|
                eachHasStyle [ ( "cursor", "pointer" ) ]
            ]
        , it "the search dropdown is positioned below the search bar" <|
            Query.find [ id "search-dropdown" ]
                >> Query.has
                    [ style
                        [ ( "position", "absolute" )
                        , ( "top", "100%" )
                        , ( "margin", "0" )
                        ]
                    ]
        , it "the search dropdown is the same width as search bar" <|
            Query.find [ id "search-dropdown" ]
                >> Query.has [ style [ ( "width", "100%" ) ] ]
        , it "the search dropdown has 2 elements" <|
            Query.find [ id "search-dropdown" ]
                >> Expect.all
                    [ Query.findAll [ tag "li" ] >> Query.count (Expect.equal 2)
                    , Query.has [ text "status: " ]
                    , Query.has [ text "team: " ]
                    ]
        , it "when team is clicked, it should trigger a FilterMsg for team" <|
            Query.find [ id "search-dropdown" ]
                >> Query.find [ tag "li", containing [ text "team: " ] ]
                >> Event.simulate Event.mouseDown
                >> Event.expect (Msgs.SubMsg 1 <| SubPage.Msgs.DashboardMsg <| Dashboard.Msgs.FromTopBar <| TopBar.Msgs.FilterMsg "team: ")
        , it "when status is clicked, it should trigger a FilterMsg for status" <|
            Query.find [ id "search-dropdown" ]
                >> Query.find [ tag "li", containing [ text "status: " ] ]
                >> Event.simulate Event.mouseDown
                >> Event.expect (Msgs.SubMsg 1 <| SubPage.Msgs.DashboardMsg <| Dashboard.Msgs.FromTopBar <| TopBar.Msgs.FilterMsg "status: ")
        , it "sends BlurMsg when blurring the search bar" <|
            Query.find [ id TopBar.searchInputId ]
                >> Event.simulate Event.blur
                >> Event.expect
                    (Msgs.SubMsg 1 <|
                        SubPage.Msgs.DashboardMsg <|
                            Dashboard.Msgs.FromTopBar <|
                                TopBar.Msgs.BlurMsg
                    )
        , context "selected highlighting"
            (Query.findAll [ tag "li" ])
            (List.concat
                (List.map
                    (\idx ->
                        [ it ("has the first element highlighted " ++ toString idx) <|
                            Query.index idx
                                >> Query.has [ style [ ( "background-color", "#1e1d1d" ) ] ]
                        , it ("has white text " ++ toString idx) <|
                            Query.index idx
                                >> Query.has [ style [ ( "color", "#ffffff" ) ] ]
                        ]
                    )
                    selecteds
                )
                ++ [ it "always has at least one test" <| \_ -> Expect.equal 0 0 ]
            )
        , context "other highlighting"
            (Query.findAll [ tag "li" ])
            (List.concat
                (List.map
                    (\idx ->
                        [ it ("has the other elements not highlighted " ++ toString idx) <|
                            Query.index idx
                                >> Query.has [ style [ ( "background-color", dropdownBackgroundGrey ) ] ]
                        , it ("have light grey text " ++ toString idx) <|
                            Query.index idx
                                >> Query.has [ style [ ( "color", "#9b9b9b" ) ] ]
                        ]
                    )
                    notSelecteds
                )
            )
        ]<|MERGE_RESOLUTION|>--- conflicted
+++ resolved
@@ -1,34 +1,19 @@
 module TopBarTests exposing (all)
 
-<<<<<<< HEAD
-=======
 import Application.Application as Application
-import Application.Msgs as Msgs
-import Build.Msgs
-import Callback exposing (Callback(..))
 import Char
->>>>>>> b632775b
 import Concourse
-import Dashboard.Msgs
 import Dict
 import Expect exposing (..)
 import Html.Attributes as Attr
-<<<<<<< HEAD
+import Http
+import Keycodes
+import Message.ApplicationMsgs as ApplicationMsgs
 import Message.Callback as Callback exposing (Callback(..))
 import Message.Effects as Effects
 import Message.Message as Msgs
 import Message.Subscription exposing (Delivery(..))
 import Routes
-=======
-import Http
-import Job.Msgs
-import Keycodes
-import Pipeline.Msgs
-import Resource.Msgs
-import Routes
-import SubPage.Msgs
-import Subscription exposing (Delivery(..))
->>>>>>> b632775b
 import Test exposing (..)
 import Test.Html.Event as Event
 import Test.Html.Query as Query
@@ -42,11 +27,7 @@
         , tag
         , text
         )
-<<<<<<< HEAD
 import TopBar.Model as Model
-=======
-import TopBar.Msgs
->>>>>>> b632775b
 import TopBar.TopBar as TopBar
 
 
@@ -68,17 +49,9 @@
         \_ -> expectationFunc subject
 
 
-<<<<<<< HEAD
 update : Msgs.Message -> Model.Model {} -> ( Model.Model {}, List Effects.Effect )
 update msg =
     flip (,) [] >> TopBar.update msg
-=======
-fit : String -> (subject -> Expectation) -> subject -> Test
-fit desc expectationFunc subject =
-    Test.only <|
-        Test.test desc <|
-            \_ -> expectationFunc subject
->>>>>>> b632775b
 
 
 lineHeight : String
@@ -217,17 +190,15 @@
                     , it "has link to the relevant pipeline page" <|
                         Event.simulate Event.click
                             >> Event.expect
-                                (Msgs.SubMsg 1 <|
-                                    SubPage.Msgs.PipelineMsg <|
-                                        Pipeline.Msgs.FromTopBar <|
-                                            TopBar.Msgs.GoToRoute <|
-                                                Routes.Pipeline
-                                                    { id =
-                                                        { teamName = "team"
-                                                        , pipelineName = "pipeline"
-                                                        }
-                                                    , groups = []
-                                                    }
+                                (ApplicationMsgs.SubMsg 1 <|
+                                    Msgs.GoToRoute <|
+                                        Routes.Pipeline
+                                            { id =
+                                                { teamName = "team"
+                                                , pipelineName = "pipeline"
+                                                }
+                                            , groups = []
+                                            }
                                 )
                     ]
                 , it "has dark grey background" <|
@@ -346,11 +317,7 @@
                     Query.find [ id "login-container" ]
                         >> Event.simulate Event.click
                         >> Event.expect
-                            (Msgs.SubMsg 1 <|
-                                SubPage.Msgs.PipelineMsg <|
-                                    Pipeline.Msgs.FromTopBar <|
-                                        TopBar.Msgs.ToggleUserMenu
-                            )
+                            (ApplicationMsgs.SubMsg 1 Msgs.ToggleUserMenu)
                 , it "does not render the logout button" <|
                     Query.children []
                         >> Query.index -1
@@ -367,19 +334,17 @@
                 ]
             , it "clicking a pinned resource navigates to the pinned resource page" <|
                 Application.update
-                    (Msgs.SubMsg 1 <|
-                        SubPage.Msgs.PipelineMsg <|
-                            Pipeline.Msgs.FromTopBar <|
-                                TopBar.Msgs.GoToRoute
-                                    (Routes.Resource
-                                        { id =
-                                            { teamName = "t"
-                                            , pipelineName = "p"
-                                            , resourceName = "r"
-                                            }
-                                        , page = Nothing
-                                        }
-                                    )
+                    (ApplicationMsgs.SubMsg 1 <|
+                        Msgs.GoToRoute
+                            (Routes.Resource
+                                { id =
+                                    { teamName = "t"
+                                    , pipelineName = "p"
+                                    , resourceName = "r"
+                                    }
+                                , page = Nothing
+                                }
+                            )
                     )
                     >> Tuple.second
                     >> Expect.equal
@@ -455,11 +420,7 @@
                     (Callback.UserFetched <| Ok sampleUser)
                     >> Tuple.first
                     >> Application.update
-                        (Msgs.SubMsg 1 <|
-                            SubPage.Msgs.PipelineMsg <|
-                                Pipeline.Msgs.FromTopBar <|
-                                    TopBar.Msgs.ToggleUserMenu
-                        )
+                        (ApplicationMsgs.SubMsg 1 Msgs.ToggleUserMenu)
                     >> Tuple.first
                     >> Application.view
                     >> Query.fromHtml
@@ -470,11 +431,7 @@
                     (Callback.UserFetched <| Ok sampleUser)
                     >> Tuple.first
                     >> Application.update
-                        (Msgs.SubMsg 1 <|
-                            SubPage.Msgs.PipelineMsg <|
-                                Pipeline.Msgs.FromTopBar <|
-                                    TopBar.Msgs.ToggleUserMenu
-                        )
+                        (ApplicationMsgs.SubMsg 1 Msgs.ToggleUserMenu)
                     >> Tuple.first
                     >> Application.view
                     >> Query.fromHtml
@@ -505,22 +462,14 @@
                     (Callback.UserFetched <| Ok sampleUser)
                     >> Tuple.first
                     >> Application.update
-                        (Msgs.SubMsg 1 <|
-                            SubPage.Msgs.PipelineMsg <|
-                                Pipeline.Msgs.FromTopBar <|
-                                    TopBar.Msgs.ToggleUserMenu
-                        )
+                        (ApplicationMsgs.SubMsg 1 Msgs.ToggleUserMenu)
                     >> Tuple.first
                     >> Application.view
                     >> Query.fromHtml
                     >> Query.find [ id "logout-button" ]
                     >> Event.simulate Event.click
                     >> Event.expect
-                        (Msgs.SubMsg 1 <|
-                            SubPage.Msgs.PipelineMsg <|
-                                Pipeline.Msgs.FromTopBar <|
-                                    TopBar.Msgs.LogOut
-                        )
+                        (ApplicationMsgs.SubMsg 1 Msgs.LogOut)
             , it "shows 'login' when LoggedOut Msg is successful" <|
                 Application.handleCallback
                     (Effects.SubPage 1)
@@ -620,11 +569,7 @@
             [ it "redirects to login page when you click login" <|
                 Tuple.first
                     >> Application.update
-                        (Msgs.SubMsg 1 <|
-                            SubPage.Msgs.DashboardMsg <|
-                                Dashboard.Msgs.FromTopBar <|
-                                    TopBar.Msgs.LogIn
-                        )
+                        (ApplicationMsgs.SubMsg 1 Msgs.LogIn)
                     >> Tuple.second
                     >> Expect.equal
                         [ ( Effects.SubPage 1
@@ -665,17 +610,15 @@
                 Query.find [ id "breadcrumb-pipeline" ]
                     >> Event.simulate Event.click
                     >> Event.expect
-                        (Msgs.SubMsg 1 <|
-                            SubPage.Msgs.BuildMsg <|
-                                Build.Msgs.FromTopBar <|
-                                    TopBar.Msgs.GoToRoute <|
-                                        Routes.Pipeline
-                                            { id =
-                                                { teamName = "team"
-                                                , pipelineName = "pipeline"
-                                                }
-                                            , groups = []
-                                            }
+                        (ApplicationMsgs.SubMsg 1 <|
+                            Msgs.GoToRoute <|
+                                Routes.Pipeline
+                                    { id =
+                                        { teamName = "team"
+                                        , pipelineName = "pipeline"
+                                        }
+                                    , groups = []
+                                    }
                         )
             , context "job breadcrumb"
                 (Query.find [ id "breadcrumb-job" ])
@@ -726,17 +669,15 @@
                 Query.find [ id "breadcrumb-pipeline" ]
                     >> Event.simulate Event.click
                     >> Event.expect
-                        (Msgs.SubMsg 1 <|
-                            SubPage.Msgs.ResourceMsg <|
-                                Resource.Msgs.FromTopBar <|
-                                    TopBar.Msgs.GoToRoute <|
-                                        Routes.Pipeline
-                                            { id =
-                                                { teamName = "team"
-                                                , pipelineName = "pipeline"
-                                                }
-                                            , groups = []
-                                            }
+                        (ApplicationMsgs.SubMsg 1 <|
+                            Msgs.GoToRoute <|
+                                Routes.Pipeline
+                                    { id =
+                                        { teamName = "team"
+                                        , pipelineName = "pipeline"
+                                        }
+                                    , groups = []
+                                    }
                         )
             , it "there is a / between pipeline and resource in breadcrumb" <|
                 Query.findAll [ tag "li" ]
@@ -792,17 +733,15 @@
                 Query.find [ id "breadcrumb-pipeline" ]
                     >> Event.simulate Event.click
                     >> Event.expect
-                        (Msgs.SubMsg 1 <|
-                            SubPage.Msgs.JobMsg <|
-                                Job.Msgs.FromTopBar <|
-                                    TopBar.Msgs.GoToRoute <|
-                                        Routes.Pipeline
-                                            { id =
-                                                { teamName = "team"
-                                                , pipelineName = "pipeline"
-                                                }
-                                            , groups = []
-                                            }
+                        (ApplicationMsgs.SubMsg 1 <|
+                            Msgs.GoToRoute <|
+                                Routes.Pipeline
+                                    { id =
+                                        { teamName = "team"
+                                        , pipelineName = "pipeline"
+                                        }
+                                    , groups = []
+                                    }
                         )
             , it "there is a / between pipeline and job in breadcrumb" <|
                 Query.findAll [ tag "li" ]
@@ -865,11 +804,7 @@
                     >> Query.find [ id "search-clear" ]
                     >> Event.simulate Event.click
                     >> Event.expect
-                        (Msgs.SubMsg 1 <|
-                            SubPage.Msgs.DashboardMsg <|
-                                Dashboard.Msgs.FromTopBar <|
-                                    TopBar.Msgs.FilterMsg ""
-                        )
+                        (ApplicationMsgs.SubMsg 1 <| Msgs.FilterMsg "")
             , it "clear search button has full opacity when there is a query" <|
                 Application.view
                     >> Query.fromHtml
@@ -1060,11 +995,7 @@
                         >> Query.has [ id "login-component" ]
                 , context "after clicking the search icon"
                     (Application.update
-                        (Msgs.SubMsg 1 <|
-                            SubPage.Msgs.DashboardMsg <|
-                                Dashboard.Msgs.FromTopBar <|
-                                    TopBar.Msgs.ShowSearchInput
-                        )
+                        (ApplicationMsgs.SubMsg 1 Msgs.ShowSearchInput)
                     )
                     [ it "tells the ui to focus on the search bar" <|
                         Tuple.second
@@ -1124,11 +1055,7 @@
                     , context "after the focus returns"
                         (Tuple.first
                             >> Application.update
-                                (Msgs.SubMsg 1 <|
-                                    SubPage.Msgs.DashboardMsg <|
-                                        Dashboard.Msgs.FromTopBar <|
-                                            TopBar.Msgs.FocusMsg
-                                )
+                                (ApplicationMsgs.SubMsg 1 Msgs.FocusMsg)
                             >> Tuple.first
                         )
                         [ it "should display a dropdown of options" <|
@@ -1161,11 +1088,7 @@
                                 >> Query.has [ style [ ( "width", "100%" ) ] ]
                         , context "after the search is blurred"
                             (Application.update
-                                (Msgs.SubMsg 1 <|
-                                    SubPage.Msgs.DashboardMsg <|
-                                        Dashboard.Msgs.FromTopBar <|
-                                            TopBar.Msgs.BlurMsg
-                                )
+                                (ApplicationMsgs.SubMsg 1 Msgs.BlurMsg)
                                 >> Tuple.first
                                 >> Application.view
                                 >> Query.fromHtml
@@ -1187,18 +1110,12 @@
                             ]
                         , context "after the search is blurred with a search query"
                             (Application.update
-                                (Msgs.SubMsg 1 <|
-                                    SubPage.Msgs.DashboardMsg <|
-                                        Dashboard.Msgs.FromTopBar <|
-                                            TopBar.Msgs.FilterMsg "query"
+                                (ApplicationMsgs.SubMsg 1 <|
+                                    Msgs.FilterMsg "query"
                                 )
                                 >> Tuple.first
                                 >> Application.update
-                                    (Msgs.SubMsg 1 <|
-                                        SubPage.Msgs.DashboardMsg <|
-                                            Dashboard.Msgs.FromTopBar <|
-                                                TopBar.Msgs.BlurMsg
-                                    )
+                                    (ApplicationMsgs.SubMsg 1 <| Msgs.BlurMsg)
                                 >> Tuple.first
                                 >> Application.view
                                 >> Query.fromHtml
@@ -1263,17 +1180,11 @@
                 )
               <|
                 Application.update
-                    (Msgs.SubMsg 1 <|
-                        SubPage.Msgs.DashboardMsg <|
-                            Dashboard.Msgs.FromTopBar <|
-                                TopBar.Msgs.FocusMsg
-                    )
+                    (ApplicationMsgs.SubMsg 1 Msgs.FocusMsg)
                     >> Tuple.first
                     >> Application.update
-                        (Msgs.SubMsg 1 <|
-                            SubPage.Msgs.DashboardMsg <|
-                                Dashboard.Msgs.FromTopBar <|
-                                    TopBar.Msgs.FilterMsg "status:"
+                        (ApplicationMsgs.SubMsg 1 <|
+                            Msgs.FilterMsg "status:"
                         )
                     >> Tuple.first
                     >> Application.view
@@ -1292,24 +1203,14 @@
                         ]
             , it "after typing `status: pending` the dropdown is empty" <|
                 Application.update
-                    (Msgs.SubMsg 1 <|
-                        SubPage.Msgs.DashboardMsg <|
-                            Dashboard.Msgs.FromTopBar <|
-                                TopBar.Msgs.FocusMsg
-                    )
+                    (ApplicationMsgs.SubMsg 1 Msgs.FocusMsg)
                     >> Tuple.first
                     >> Application.update
-                        (Msgs.SubMsg 1 <|
-                            SubPage.Msgs.DashboardMsg <|
-                                Dashboard.Msgs.FromTopBar <|
-                                    TopBar.Msgs.FilterMsg "status:"
-                        )
+                        (ApplicationMsgs.SubMsg 1 <| Msgs.FilterMsg "status:")
                     >> Tuple.first
                     >> Application.update
-                        (Msgs.SubMsg 1 <|
-                            SubPage.Msgs.DashboardMsg <|
-                                Dashboard.Msgs.FromTopBar <|
-                                    TopBar.Msgs.FilterMsg "status: pending"
+                        (ApplicationMsgs.SubMsg 1 <|
+                            Msgs.FilterMsg "status: pending"
                         )
                     >> Tuple.first
                     >> Application.view
@@ -1362,11 +1263,7 @@
             )
             [ it "should display a dropdown of status options when the search bar is focused" <|
                 Application.update
-                    (Msgs.SubMsg 1 <|
-                        SubPage.Msgs.DashboardMsg <|
-                            Dashboard.Msgs.FromTopBar <|
-                                TopBar.Msgs.FocusMsg
-                    )
+                    (ApplicationMsgs.SubMsg 1 Msgs.FocusMsg)
                     >> Tuple.first
                     >> Application.view
                     >> Query.fromHtml
@@ -1423,10 +1320,7 @@
                     )
                     >> Tuple.first
                     >> Application.update
-                        (Msgs.SubMsg 1 <|
-                            SubPage.Msgs.DashboardMsg <|
-                                Dashboard.Msgs.FromTopBar TopBar.Msgs.FocusMsg
-                        )
+                        (ApplicationMsgs.SubMsg 1 Msgs.FocusMsg)
                     >> Tuple.first
                     >> Application.view
                     >> Query.fromHtml
@@ -1467,10 +1361,7 @@
                     )
                     >> Tuple.first
                     >> Application.update
-                        (Msgs.SubMsg 1 <|
-                            SubPage.Msgs.DashboardMsg <|
-                                Dashboard.Msgs.FromTopBar TopBar.Msgs.FocusMsg
-                        )
+                        (ApplicationMsgs.SubMsg 1 Msgs.FocusMsg)
                     >> Tuple.first
                     >> Application.view
                     >> Query.fromHtml
@@ -1531,29 +1422,45 @@
                 , it "sends FocusMsg when focusing on search bar" <|
                     Query.find [ id TopBar.searchInputId ]
                         >> Event.simulate Event.focus
-                        >> Event.expect (Msgs.SubMsg 1 <| SubPage.Msgs.DashboardMsg <| Dashboard.Msgs.FromTopBar <| TopBar.Msgs.FocusMsg)
+                        >> Event.expect (ApplicationMsgs.SubMsg 1 Msgs.FocusMsg)
                 ]
             , it "hitting '/' focuses search input" <|
-                Application.update (Msgs.DeliveryReceived <| KeyDown 191)
+                Application.update
+                    (ApplicationMsgs.DeliveryReceived <| KeyDown 191)
                     >> Tuple.second
                     >> Expect.equal [ ( Effects.SubPage 1, "", Effects.Focus TopBar.searchInputId ) ]
             , it "hitting shift + '/' (= '?') does not focus search input" <|
-                Application.update (Msgs.DeliveryReceived <| KeyDown Keycodes.shift)
-                    >> Tuple.first
-                    >> Application.update (Msgs.DeliveryReceived <| KeyDown 191)
+                Application.update
+                    (ApplicationMsgs.DeliveryReceived <|
+                        KeyDown Keycodes.shift
+                    )
+                    >> Tuple.first
+                    >> Application.update
+                        (ApplicationMsgs.DeliveryReceived <|
+                            KeyDown 191
+                        )
                     >> Tuple.second
                     >> Expect.equal []
             , it "pressing + releasing shift, then '/', focuses search input" <|
-                Application.update (Msgs.DeliveryReceived <| KeyDown Keycodes.shift)
-                    >> Tuple.first
-                    >> Application.update (Msgs.DeliveryReceived <| KeyUp Keycodes.shift)
-                    >> Tuple.first
-                    >> Application.update (Msgs.DeliveryReceived <| KeyDown 191)
+                Application.update
+                    (ApplicationMsgs.DeliveryReceived <|
+                        KeyDown Keycodes.shift
+                    )
+                    >> Tuple.first
+                    >> Application.update
+                        (ApplicationMsgs.DeliveryReceived <|
+                            KeyUp Keycodes.shift
+                        )
+                    >> Tuple.first
+                    >> Application.update
+                        (ApplicationMsgs.DeliveryReceived <|
+                            KeyDown 191
+                        )
                     >> Tuple.second
                     >> Expect.equal [ ( Effects.SubPage 1, "", Effects.Focus TopBar.searchInputId ) ]
             , it "hitting other keys does not cause dropdown to expand" <|
                 Application.update
-                    (Msgs.DeliveryReceived <|
+                    (ApplicationMsgs.DeliveryReceived <|
                         KeyDown <|
                             Char.toCode 'A'
                     )
@@ -1563,18 +1470,12 @@
                     >> Query.findAll [ id "search-dropdown" ]
                     >> Query.count (Expect.equal 0)
             , context "after receiving FocusMsg"
-                (Application.update
-                    (Msgs.SubMsg 1 <|
-                        SubPage.Msgs.DashboardMsg <|
-                            Dashboard.Msgs.FromTopBar <|
-                                TopBar.Msgs.FocusMsg
-                    )
-                )
+                (Application.update (ApplicationMsgs.SubMsg 1 Msgs.FocusMsg))
                 ([ testDropdown [] [ 0, 1 ] ]
                     ++ [ context "after down arrow keypress"
                             (Tuple.first
                                 >> Application.update
-                                    (Msgs.DeliveryReceived <|
+                                    (ApplicationMsgs.DeliveryReceived <|
                                         KeyDown 40
                                     )
                             )
@@ -1582,7 +1483,7 @@
                                 ++ [ context "after second down arrow keypress"
                                         (Tuple.first
                                             >> Application.update
-                                                (Msgs.DeliveryReceived <|
+                                                (ApplicationMsgs.DeliveryReceived <|
                                                     KeyDown 40
                                                 )
                                         )
@@ -1590,7 +1491,7 @@
                                             ++ [ context "after loop around down arrow keypress"
                                                     (Tuple.first
                                                         >> Application.update
-                                                            (Msgs.DeliveryReceived <|
+                                                            (ApplicationMsgs.DeliveryReceived <|
                                                                 KeyDown 40
                                                             )
                                                     )
@@ -1598,7 +1499,7 @@
                                                , context "after hitting enter"
                                                     (Tuple.first
                                                         >> Application.update
-                                                            (Msgs.DeliveryReceived <|
+                                                            (ApplicationMsgs.DeliveryReceived <|
                                                                 KeyDown 13
                                                             )
                                                         >> viewNormally
@@ -1612,7 +1513,7 @@
                                    , context "after hitting enter"
                                         (Tuple.first
                                             >> Application.update
-                                                (Msgs.DeliveryReceived <|
+                                                (ApplicationMsgs.DeliveryReceived <|
                                                     KeyDown 13
                                                 )
                                         )
@@ -1641,16 +1542,26 @@
                        , context "after up arrow keypress"
                             (Tuple.first
                                 >> Application.update
-                                    (Msgs.DeliveryReceived <|
+                                    (ApplicationMsgs.DeliveryReceived <|
                                         KeyDown 38
                                     )
                             )
                             ([ testDropdown [ 1 ] [ 0 ] ]
                                 ++ [ context "after second up arrow keypress"
-                                        (Tuple.first >> Application.update (Msgs.DeliveryReceived <| KeyDown 38))
+                                        (Tuple.first
+                                            >> Application.update
+                                                (ApplicationMsgs.DeliveryReceived <|
+                                                    KeyDown 38
+                                                )
+                                        )
                                         ([ testDropdown [ 0 ] [ 1 ] ]
                                             ++ [ context "after loop around up arrow keypress"
-                                                    (Tuple.first >> Application.update (Msgs.DeliveryReceived <| KeyDown 38))
+                                                    (Tuple.first
+                                                        >> Application.update
+                                                            (ApplicationMsgs.DeliveryReceived <|
+                                                                KeyDown 38
+                                                            )
+                                                    )
                                                     [ testDropdown [ 1 ] [ 0 ] ]
                                                ]
                                         )
@@ -1659,7 +1570,10 @@
                        ]
                     ++ [ context "on ESC keypress"
                             (Tuple.first
-                                >> Application.update (Msgs.DeliveryReceived <| KeyDown 27)
+                                >> Application.update
+                                    (ApplicationMsgs.DeliveryReceived <|
+                                        KeyDown 27
+                                    )
                             )
                             [ it "search input is blurred" <|
                                 Tuple.second
@@ -1668,9 +1582,10 @@
                        ]
                 )
             , context "after receiving FocusMsg and then BlurMsg"
-                (Application.update (Msgs.SubMsg 1 <| SubPage.Msgs.DashboardMsg <| Dashboard.Msgs.FromTopBar <| TopBar.Msgs.FocusMsg)
-                    >> Tuple.first
-                    >> Application.update (Msgs.SubMsg 1 <| SubPage.Msgs.DashboardMsg <| Dashboard.Msgs.FromTopBar <| TopBar.Msgs.BlurMsg)
+                (Application.update (ApplicationMsgs.SubMsg 1 Msgs.FocusMsg)
+                    >> Tuple.first
+                    >> Application.update
+                        (ApplicationMsgs.SubMsg 1 Msgs.BlurMsg)
                     >> viewNormally
                 )
                 [ it "hides the dropdown" <|
@@ -1729,13 +1644,9 @@
     }
 
 
-<<<<<<< HEAD
-viewNormally : ( Model.Model {}, List Effects.Effect ) -> Query.Single Msgs.Message
-=======
 viewNormally :
     ( Application.Model, List ( Effects.LayoutDispatch, Concourse.CSRFToken, Effects.Effect ) )
-    -> Query.Single Msgs.Msg
->>>>>>> b632775b
+    -> Query.Single ApplicationMsgs.Msg
 viewNormally =
     Tuple.first >> Application.view >> Query.fromHtml
 
@@ -1754,7 +1665,8 @@
         , it "should trigger a FilterMsg when typing in the search bar" <|
             Query.find [ id TopBar.searchInputId ]
                 >> Event.simulate (Event.input "test")
-                >> Event.expect (Msgs.SubMsg 1 <| SubPage.Msgs.DashboardMsg <| Dashboard.Msgs.FromTopBar <| TopBar.Msgs.FilterMsg "test")
+                >> Event.expect
+                    (ApplicationMsgs.SubMsg 1 <| Msgs.FilterMsg "test")
         , context "dropdown elements"
             (Query.findAll [ tag "li" ])
             [ it "have the same width and padding as search bar" <|
@@ -1795,21 +1707,19 @@
             Query.find [ id "search-dropdown" ]
                 >> Query.find [ tag "li", containing [ text "team: " ] ]
                 >> Event.simulate Event.mouseDown
-                >> Event.expect (Msgs.SubMsg 1 <| SubPage.Msgs.DashboardMsg <| Dashboard.Msgs.FromTopBar <| TopBar.Msgs.FilterMsg "team: ")
+                >> Event.expect
+                    (ApplicationMsgs.SubMsg 1 <| Msgs.FilterMsg "team: ")
         , it "when status is clicked, it should trigger a FilterMsg for status" <|
             Query.find [ id "search-dropdown" ]
                 >> Query.find [ tag "li", containing [ text "status: " ] ]
                 >> Event.simulate Event.mouseDown
-                >> Event.expect (Msgs.SubMsg 1 <| SubPage.Msgs.DashboardMsg <| Dashboard.Msgs.FromTopBar <| TopBar.Msgs.FilterMsg "status: ")
+                >> Event.expect
+                    (ApplicationMsgs.SubMsg 1 <| Msgs.FilterMsg "status: ")
         , it "sends BlurMsg when blurring the search bar" <|
             Query.find [ id TopBar.searchInputId ]
                 >> Event.simulate Event.blur
                 >> Event.expect
-                    (Msgs.SubMsg 1 <|
-                        SubPage.Msgs.DashboardMsg <|
-                            Dashboard.Msgs.FromTopBar <|
-                                TopBar.Msgs.BlurMsg
-                    )
+                    (ApplicationMsgs.SubMsg 1 Msgs.BlurMsg)
         , context "selected highlighting"
             (Query.findAll [ tag "li" ])
             (List.concat
