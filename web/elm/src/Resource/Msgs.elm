--- conflicted
+++ resolved
@@ -1,11 +1,8 @@
 module Resource.Msgs exposing (Msg(..))
 
 import Concourse.Pagination exposing (Page, Paginated)
-<<<<<<< HEAD
+import Keyboard
 import NewTopBar.Msgs
-=======
-import Keyboard
->>>>>>> 77eeea1d
 import Resource.Models as Models
 import Routes
 import Time exposing (Time)
@@ -24,16 +21,11 @@
     | ToggleVersion Models.VersionToggleAction Models.VersionId
     | PinIconHover Bool
     | Hover Models.Hoverable
-<<<<<<< HEAD
     | CheckRequested Bool
     | TopBarMsg NewTopBar.Msgs.Msg
-=======
-    | Check
-    | TopBarMsg TopBar.Msgs.Msg
     | EditComment String
     | SaveComment String
     | FocusTextArea
     | BlurTextArea
     | KeyDowns Keyboard.KeyCode
-    | KeyUps Keyboard.KeyCode
->>>>>>> 77eeea1d
+    | KeyUps Keyboard.KeyCode