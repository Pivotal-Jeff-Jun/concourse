--- conflicted
+++ resolved
@@ -113,15 +113,6 @@
 
 
 infoBar :
-<<<<<<< HEAD
-    { a
-        | hovered : Maybe DomID
-        , screenSize : ScreenSize.ScreenSize
-        , version : String
-        , highDensity : Bool
-        , groups : List Group
-    }
-=======
     { a | hovered : Maybe DomID, screenSize : ScreenSize.ScreenSize }
     ->
         { b
@@ -129,7 +120,6 @@
             , highDensity : Bool
             , groups : List Group
         }
->>>>>>> ee0f2517
     -> Html Message
 infoBar session model =
     Html.div
@@ -185,12 +175,8 @@
 
 
 concourseInfo :
-<<<<<<< HEAD
-    { a | version : String, hovered : Maybe DomID }
-=======
     { a | hovered : Maybe DomID }
     -> { b | version : String }
->>>>>>> ee0f2517
     -> Html Message
 concourseInfo { hovered } { version } =
     Html.div (id "concourse-info" :: Styles.info)
