--- conflicted
+++ resolved
@@ -14,10 +14,7 @@
 import Build.Models
 import Dashboard.Dashboard as Dashboard
 import Dashboard.Models
-<<<<<<< HEAD
-=======
 import EffectTransformer exposing (ET)
->>>>>>> ab1c8c6f
 import FlySuccess.FlySuccess as FlySuccess
 import FlySuccess.Models
 import Html exposing (Html)
@@ -181,87 +178,6 @@
                 |> Tuple.mapFirst NotFoundModel
 
 
-<<<<<<< HEAD
-handleDelivery :
-    String
-    -> Routes.Route
-    -> Delivery
-    -> Model
-    -> ( Model, List Effect )
-handleDelivery notFound route delivery model =
-    case model of
-        JobModel model ->
-            Job.handleDelivery delivery ( model, [] )
-                |> Tuple.mapFirst JobModel
-                |> handleNotFound notFound route
-
-        DashboardModel model ->
-            Dashboard.handleDelivery delivery ( model, [] )
-                |> Tuple.mapFirst DashboardModel
-
-        PipelineModel model ->
-            Pipeline.handleDelivery delivery ( model, [] )
-                |> Tuple.mapFirst PipelineModel
-                |> handleNotFound notFound route
-
-        ResourceModel model ->
-            Resource.handleDelivery delivery ( model, [] )
-                |> Tuple.mapFirst ResourceModel
-                |> handleNotFound notFound route
-
-        BuildModel model ->
-            Build.handleDelivery delivery ( model, [] )
-                |> Tuple.mapFirst BuildModel
-                |> handleNotFound notFound route
-
-        FlySuccessModel _ ->
-            ( model, [] )
-
-        NotFoundModel _ ->
-            ( model, [] )
-
-
-update :
-    String
-    -> Routes.Route
-    -> Message
-    -> Model
-    -> ( Model, List Effect )
-update notFound route msg mdl =
-    case mdl of
-        BuildModel model ->
-            Build.update msg ( model, [] )
-                |> Tuple.mapFirst BuildModel
-                |> handleNotFound notFound route
-
-        JobModel model ->
-            Job.update msg ( model, [] )
-                |> Tuple.mapFirst JobModel
-                |> handleNotFound notFound route
-
-        PipelineModel model ->
-            Pipeline.update msg ( model, [] )
-                |> Tuple.mapFirst PipelineModel
-                |> handleNotFound notFound route
-
-        ResourceModel model ->
-            Resource.update msg ( model, [] )
-                |> Tuple.mapFirst ResourceModel
-                |> handleNotFound notFound route
-
-        DashboardModel model ->
-            Dashboard.update msg ( model, [] )
-                |> Tuple.mapFirst DashboardModel
-
-        FlySuccessModel model ->
-            FlySuccess.update msg ( model, [] )
-                |> Tuple.mapFirst FlySuccessModel
-
-        NotFoundModel model ->
-            NotFound.update msg ( model, [] )
-                |> Tuple.mapFirst NotFoundModel
-
-=======
 handleCallback : Callback -> ET Model
 handleCallback callback =
     genericUpdate
@@ -307,7 +223,6 @@
                     { pageType = Build.Models.JobBuildPage id
                     , highlight = highlight
                     }
->>>>>>> ab1c8c6f
 
             _ ->
                 identity
