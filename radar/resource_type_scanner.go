--- conflicted
+++ resolved
@@ -99,12 +99,7 @@
 
 	resourceSpec := worker.ContainerSpec{
 		ImageSpec: worker.ImageSpec{
-<<<<<<< HEAD
 			ResourceType: savedResourceType.Type(),
-			Privileged:   true,
-=======
-			ResourceType: savedResourceType.Config.Type,
->>>>>>> 6300464d
 		},
 		Tags:   []string{},
 		TeamID: scanner.dbPipeline.TeamID(),
