--- conflicted
+++ resolved
@@ -2196,9 +2196,6 @@
 		})
 	})
 
-<<<<<<< HEAD
-	Describe("ResourceTypes", func() {
-=======
 	Describe("CreateStartedBuild", func() {
 		var (
 			plan         atc.Plan
@@ -2269,8 +2266,7 @@
 		})
 	})
 
-	Describe("Resources", func() {
->>>>>>> 425244de
+	Describe("ResourceTypes", func() {
 		var resourceTypes db.ResourceTypes
 
 		BeforeEach(func() {
