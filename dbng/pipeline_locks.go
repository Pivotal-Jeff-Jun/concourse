--- conflicted
+++ resolved
@@ -9,12 +9,7 @@
 
 func (p *pipeline) AcquireResourceCheckingLockWithIntervalCheck(
 	logger lager.Logger,
-<<<<<<< HEAD
 	resource Resource,
-	resourceTypes atc.VersionedResourceTypes,
-=======
-	resource *Resource,
->>>>>>> 1dfb6c95
 	interval time.Duration,
 	immediate bool,
 ) (lock.Lock, bool, error) {
@@ -53,11 +48,7 @@
 		return nil, false, nil
 	}
 
-<<<<<<< HEAD
-	resourceConfig, err := constructResourceConfig(tx, resource.Type(), resource.Source(), resourceTypes)
-=======
-	resourceConfig, err := constructResourceConfig(tx, resource.Type, resource.Source, resourceTypes.Deserialize())
->>>>>>> 1dfb6c95
+	resourceConfig, err := constructResourceConfig(tx, resource.Type(), resource.Source(), resourceTypes.Deserialize())
 	if err != nil {
 		return nil, false, err
 	}
